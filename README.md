# 实现思路

内嵌官方的登陆，用户提前登陆之后，Tool 自动获取登陆后的所有相关凭证。


通过凭证调用 API 接口

# 项目启动
使用使用uv管理项目依赖
## 安装uv（如果安装了可以跳过）
windwos 安装uv
```powershell
powershell -ExecutionPolicy ByPass -c "irm https://astral.sh/uv/install.ps1 | iex"
```

macOs, Linux 安装uv：
```powershell
curl -LsSf https://astral.sh/uv/install.sh | sh
```

## 创建虚拟环境

```powershell
uv venv
```

## 激活虚拟环境

linux,macOs:
```powershell
source .venv/bin/activate
```
windows:
```powershell
.venv\Scripts\activate
```

## 安装依赖

```powershell
uv sync
```
<<<<<<< HEAD
## 创建.env.local
必须在根目录下创建一个 `.env.local` 文件！！！！！！！！！！！！！

copy `.env` 的配置文件
如果无需邮箱提醒无需修改，如果需要请填写你的 `EMAIL_SENDER_EMAIL`和 `EMAIL_SENDER_PASSWORD` 即可

=======
>>>>>>> 474ac16c

## 启动项目！！

```powershell
uv run main.py
```

# 项目使用
## 登陆
需要点击界面中心的登陆，跳转至官网进行登陆。 ![登陆](docs/images/login.png)

## 使用
首先选择你要预订的日期，再设置什么时候开始抢，选择场地，点击提交即可。

可以设置提醒邮箱用于通知是否成功抢到。
![使用](docs/images/select.png)

## 撤销任务
点击 **任务管理** 可以撤销查看抢票任务

# 已知问题
1. 未解决8点抢票前的强制二次登陆，需要接近抢票时间时进行登陆。
2. 此脚本没有云端服务不能关闭本脚本。<|MERGE_RESOLUTION|>--- conflicted
+++ resolved
@@ -38,17 +38,13 @@
 ## 安装依赖
 
 ```powershell
-uv sync
-```
-<<<<<<< HEAD
+uv syncW
 ## 创建.env.local
 必须在根目录下创建一个 `.env.local` 文件！！！！！！！！！！！！！
 
 copy `.env` 的配置文件
 如果无需邮箱提醒无需修改，如果需要请填写你的 `EMAIL_SENDER_EMAIL`和 `EMAIL_SENDER_PASSWORD` 即可
 
-=======
->>>>>>> 474ac16c
 
 ## 启动项目！！
 
